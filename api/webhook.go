--- conflicted
+++ resolved
@@ -98,12 +98,8 @@
 	return w, c.RequestJSON(
 		&w, "PATCH",
 		EndpointWebhooks+webhookID.String()+"/"+token,
-<<<<<<< HEAD
-		httputil.WithJSONBody(data))
-=======
 		httputil.WithJSONBody(data),
 	)
->>>>>>> edfe429b
 }
 
 // DeleteWebhook deletes a webhook permanently.
